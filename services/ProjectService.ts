--- conflicted
+++ resolved
@@ -355,19 +355,13 @@
   // Sync local projects with remote database
   async syncProjects(): Promise<Project[]> {
     try {
-<<<<<<< HEAD
-=======
       // Check offline mode first
       if (this.isOfflineMode) {
         console.log("Offline mode: Skipping sync with Supabase");
         return await this.getLocalProjects();
       }
 
-      console.log(
-        "Starting bidirectional project sync with timestamp resolution..."
-      );
-
->>>>>>> 2cb3fe1a
+
       // Process pending operations first
       const pendingOps = await this.getPendingOperations();
       if (pendingOps.length > 0) {
