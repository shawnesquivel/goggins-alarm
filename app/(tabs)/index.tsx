import React, { useState, useEffect, useRef } from "react";
import {
  View,
  Text,
  ScrollView,
  TouchableOpacity,
  Modal,
  Alert,
} from "react-native";
import { usePomodoro } from "@/contexts/AlarmContext";
import FontAwesome from "@expo/vector-icons/FontAwesome";
import { useRouter, useNavigation } from "expo-router";
import { TimerStatus } from "@/types/alarm";
import StartSessionModal from "@/components/shared/modals/StartSessionModal";
import {
  useFonts,
  LibreCaslonText_400Regular,
} from "@expo-google-fonts/libre-caslon-text";
import { useAuth } from "@/contexts/AuthContext";
import { supabase } from "@/lib/supabase";
import { useProjects } from "@/contexts/ProjectContext";
<<<<<<< HEAD
import SessionDebugPanel from "@/components/debug/SessionDebugPanel";
=======
import { format } from "date-fns";
import { ExportModal } from "@/components/shared/modals/ExportModal";
import { HeaderRight } from "@/components/shared/HeaderRight";
>>>>>>> 2cb3fe1a

export default function TimerScreen() {
  const router = useRouter();
  const navigation = useNavigation();
  const {
    timerStatus,
    remainingSeconds,
    currentSession,
    pauseSession,
    resumeSession,
    completeSession,
    startBreakSession,
    settings,
    isOvertime,
    cancelSession,
  } = usePomodoro();
  const { session } = useAuth();
  const { projects } = useProjects();

  const [fontsLoaded] = useFonts({
    LibreCaslonText_400Regular,
  });

  // Local state
  const [isFullScreen, setIsFullScreen] = useState(false);
  const [showStartModal, setShowStartModal] = useState(false);
  const [showRatingModal, setShowRatingModal] = useState(false);
  const [showBreakRatingModal, setShowBreakRatingModal] = useState(false);
  const [sessionNotes, setSessionNotes] = useState("");
  const [showCancelConfirmation, setShowCancelConfirmation] = useState(false);
  const [starRating, setStarRating] = useState<number>(0);
  const [selectedRestActivities, setSelectedRestActivities] = useState<
    string[]
  >([]);
<<<<<<< HEAD
  const [selectedBreakActivities, setSelectedBreakActivities] = useState<
    string[]
  >([]);
=======
  const [showExportModal, setShowExportModal] = useState(false);

  // Add export ref
  const exportRef = useRef({
    showExportModal: () => setShowExportModal(true),
    getSessionData: () => ({
      userName: session?.user?.email?.split("@")[0] || "User",
      duration: currentSession?.duration || 0,
    }),
  });

  // Update navigation options when the ref changes
  useEffect(() => {
    navigation.setOptions({
      headerRight: () => (
        <HeaderRight onExport={() => exportRef.current.showExportModal()} />
      ),
    });
  }, [navigation]);
>>>>>>> 2cb3fe1a

  // Format remaining time as mm:ss
  const formatTimeDisplay = (seconds: number): string => {
    const mins = Math.floor(seconds / 60);
    const secs = seconds % 60;
    const timeString = `${mins.toString().padStart(2, "0")}:${secs
      .toString()
      .padStart(2, "0")}`;
    return `${isOvertime ? "+" : ""}${timeString}`;
  };

  // Handle session completion and rating
  const handleCompleteSession = () => {
    completeSession(starRating, sessionNotes, true, selectedBreakActivities);
    setShowRatingModal(false);
    setSessionNotes("");
    setStarRating(0);
  };

  // Toggle selected activity
  const toggleRestActivity = (activity: string) => {
    if (selectedRestActivities.includes(activity)) {
      setSelectedRestActivities(
        selectedRestActivities.filter((a) => a !== activity)
      );
    } else {
      setSelectedRestActivities([...selectedRestActivities, activity]);
    }
  };

  // Updated handler for break session completion
  const handleCompleteBreakSession = () => {
    completeSession(
      undefined, // No rating for breaks
      undefined, // No notes needed since we have activities
      false, // Don't transition to break
      selectedRestActivities // Pass the selected activities
    );
    setShowBreakRatingModal(false);
    setSelectedRestActivities([]);
  };

  // Handle timer controls
  const handleTimerControls = () => {
    // If in overtime mode and running, complete the session instead of pausing
    if (isOvertime && timerStatus === TimerStatus.RUNNING) {
      if (currentSession?.type === "break") {
        setShowBreakRatingModal(true);
      } else {
        setShowRatingModal(true);
      }
      return;
    }

    switch (timerStatus) {
      case TimerStatus.RUNNING:
        pauseSession();
        break;
      case TimerStatus.PAUSED:
        resumeSession();
        break;
      case TimerStatus.COMPLETED:
        if (currentSession?.type === "break") {
          setShowBreakRatingModal(true);
        } else {
          setShowRatingModal(true);
        }
        break;
      default:
        setShowStartModal(true);
        break;
    }
  };

  // Handle canceling the current session
  const handleCancelSession = () => {
    setShowCancelConfirmation(true);
  };

  // Confirm cancellation and reset the session
  const confirmCancelSession = () => {
    cancelSession(); // Use cancelSession instead of completeSession
    setShowCancelConfirmation(false);
  };

  // Get appropriate button text based on timer status
  const getButtonText = (): string => {
    // If in overtime mode, always show "Complete" instead of "Pause"
    if (isOvertime && timerStatus === TimerStatus.RUNNING) {
      return "Complete";
    }

    switch (timerStatus) {
      case TimerStatus.RUNNING:
        return "Pause";
      case TimerStatus.PAUSED:
        return "Resume";
      case TimerStatus.COMPLETED:
        return "Complete";
      default:
        return "Start Focus";
    }
  };

  // Get project name by ID
  const getProjectName = (id: string): string => {
    const project = projects.find((p) => p.id === id);
    return project ? project.name : "Select Project";
  };

  // Get project goal by ID
  const getProjectGoal = (id: string): string | undefined => {
    const project = projects.find((p) => p.id === id);
    return project?.goal;
  };

  // Full screen timer component
  const FullScreenTimer = () => {
    if (!fontsLoaded) return null;
    return (
      <View className="absolute w-full h-full bg-[#f5f5f0] z-50 justify-center items-center">
        <View className="w-[90%] items-center justify-center p-5">
          <View className="absolute top-10 right-5 z-10">
            <TouchableOpacity
              className="p-2.5"
              onPress={() => setIsFullScreen(false)}
            >
              <FontAwesome name="times" size={24} color="#000" />
            </TouchableOpacity>
          </View>

          <Text className="text-3xl font-bold italic mb-2 text-center">
            Deep {currentSession?.type === "focus" ? "Work" : "Rest"}
          </Text>

          <Text className="text-sm text-gray-600 text-center uppercase mb-1">
            {currentSession?.type === "focus" ? "WORKING ON:" : "RESTING FROM:"}
          </Text>
          <Text className="text-base mb-6 text-center">
            {currentSession?.taskDescription !== "Break"
              ? currentSession?.taskDescription
              : getProjectName(currentSession?.projectId || "")}
          </Text>

          {/* Timer in white box */}
          <View
            className={`bg-white rounded-md p-8 mb-6 shadow-md w-[80%] items-center ${
              isOvertime ? "bg-gray-100" : "bg-white"
            }`}
          >
            <Text
              className={`text-[80px] font-bold ${
                isOvertime ? "text-black" : "text-black"
              }`}
              style={{ fontFamily: "LibreCaslonText_400Regular" }}
            >
              {formatTimeDisplay(remainingSeconds)}
            </Text>
          </View>

          {/* Overtime info */}
          {isOvertime && (
            <>
              <Text className="text-sm font-medium text-black mb-1 flex-row items-center">
                <FontAwesome name="check" size={12} color="#000" /> YOU HIT YOUR
                GOAL OF {currentSession?.duration} MIN
              </Text>
              <Text className="text-sm text-gray-600 mb-4">
                TIME ELAPSED: {Math.floor(currentSession?.duration || 0)}:
                {(((currentSession?.duration || 0) % 1) * 60)
                  .toFixed(0)
                  .padStart(2, "0")}
              </Text>
            </>
          )}

          {/* Action Buttons */}
          <TouchableOpacity
            className="bg-black py-4 px-6 rounded-md items-center w-full mb-3"
            onPress={() => {
              if (currentSession?.type === "focus") {
                setShowRatingModal(true);
              } else {
                setShowBreakRatingModal(true);
              }
            }}
          >
            <Text className="text-white text-base font-bold">
              {currentSession?.type === "focus"
                ? isOvertime
                  ? "TAKE A DEEP REST"
                  : "END DEEP WORK EARLY"
                : "START DEEP WORK"}
            </Text>
          </TouchableOpacity>

          <TouchableOpacity
            className="py-3 px-6 rounded-md items-center w-full"
            onPress={handleCancelSession}
          >
            <Text className="text-black text-base">END WORK SESSION</Text>
          </TouchableOpacity>

          {/* Add Export Button */}
          <TouchableOpacity
            className="py-3 px-6 rounded-md items-center w-full border border-gray-200"
            onPress={() => setShowExportModal(true)}
          >
            <Text className="text-black text-base">SHARE DEEP WORK</Text>
          </TouchableOpacity>
        </View>
      </View>
    );
  };

  if (!fontsLoaded) return null;

  // Function to display user info for debugging
  const renderAuthDebug = () => {
    if (!session) {
      return (
        <View className="p-2.5 m-2.5 bg-gray-100 rounded border border-gray-300">
          <Text className="text-xs font-mono mb-1">
            Status: Not authenticated
          </Text>
          <TouchableOpacity
            className="mt-2 bg-red-400 p-1.5 rounded items-center"
            onPress={() => router.push("/login")}
          >
            <Text className="text-white text-xs font-bold">Go to Login</Text>
          </TouchableOpacity>
        </View>
      );
    }

    return (
      <View className="p-2.5 m-2.5 bg-gray-100 rounded border border-gray-300">
        <Text className="text-xs font-mono mb-1">Status: Authenticated ✓</Text>
        <Text className="text-xs font-mono mb-1">
          User: {session.user.email}
        </Text>
        <Text className="text-xs font-mono mb-1">
          ID: {session.user.id.substring(0, 8)}...
        </Text>
        <TouchableOpacity
          className="mt-2 bg-red-400 p-1.5 rounded items-center"
          onPress={async () => {
            await supabase.auth.signOut();
            router.replace("/login");
          }}
        >
          <Text className="text-white text-xs font-bold">Sign Out</Text>
        </TouchableOpacity>
      </View>
    );
  };

<<<<<<< HEAD
  const renderSessionDebug = () => {
    if (!__DEV__) return null;
    return <SessionDebugPanel />;
=======
  // Add this helper function near your other utility functions
  const formatDurationForExport = (seconds: number): string => {
    const hours = Math.floor(seconds / 3600);
    const minutes = Math.floor((seconds % 3600) / 60);
    return `${hours}h ${minutes}m`;
>>>>>>> 2cb3fe1a
  };

  return isFullScreen ? (
    <FullScreenTimer />
  ) : (
    <ScrollView
      className="flex-1 bg-white"
      contentContainerStyle={{ padding: 20 }}
    >
      {/* Auth Debug Panel (only in development mode) */}
      {__DEV__ && renderAuthDebug()}
<<<<<<< HEAD

      {/* Session Debug Panel (only in development mode) */}
      {__DEV__ && renderSessionDebug()}
=======
>>>>>>> 2cb3fe1a

      {/* Timer Display */}
      <View className="items-center py-10">
        {currentSession ? (
          <>
            <Text className="text-2xl font-bold italic mb-2 text-center">
              Deep {currentSession.type === "focus" ? "Work" : "Rest"}
            </Text>

            <Text className="text-sm text-gray-600 text-center uppercase mb-1">
              {currentSession.type === "focus"
                ? "WORKING ON:"
                : "RESTING FROM:"}
            </Text>
            <Text className="text-base mb-6 text-center">
              {currentSession.taskDescription !== "Break"
                ? currentSession.taskDescription
                : getProjectName(currentSession.projectId)}
            </Text>

            {/* Timer in white box */}
            <View
              className={`bg-white rounded-md p-6 mb-6 shadow-md w-[65%] items-center ${
                isOvertime ? "bg-gray-100" : "bg-white"
              }`}
            >
              <Text
                className={`text-[60px] font-bold ${
                  isOvertime ? "text-black" : "text-black"
                }`}
                style={{ fontFamily: "LibreCaslonText_400Regular" }}
              >
                {formatTimeDisplay(remainingSeconds)}
              </Text>

              {/* Full Screen Button */}
              <TouchableOpacity
                className="absolute top-2 right-2 p-2"
                onPress={() => setIsFullScreen(true)}
              >
                <FontAwesome name="expand" size={16} color="#666" />
              </TouchableOpacity>
            </View>

            {/* Overtime info */}
            {isOvertime && (
              <>
                <Text className="text-sm font-medium text-black mb-1 flex-row items-center">
                  <FontAwesome name="check" size={12} color="#000" /> YOU HIT
                  YOUR GOAL OF {currentSession.duration} MIN
                </Text>
                <Text className="text-sm text-gray-600 mb-4">
                  TIME ELAPSED: {Math.floor(currentSession.duration)}:
                  {((currentSession.duration % 1) * 60)
                    .toFixed(0)
                    .padStart(2, "0")}
                  {remainingSeconds > 0 ? `:${remainingSeconds}` : ""}
                </Text>
              </>
            )}

            {/* Action Buttons */}
            <TouchableOpacity
              className="bg-black py-4 px-6 rounded-md items-center w-full mb-3"
              onPress={() => {
                if (currentSession?.type === "focus") {
                  setShowRatingModal(true);
                } else {
                  setShowBreakRatingModal(true);
                }
              }}
            >
              <Text className="text-white text-base font-bold">
                {currentSession?.type === "focus"
                  ? isOvertime
                    ? "TAKE A DEEP REST"
                    : "END DEEP WORK EARLY"
                  : "START DEEP WORK"}
              </Text>
            </TouchableOpacity>

            <TouchableOpacity
              className="py-3 px-6 rounded-md items-center w-full mb-3"
              onPress={handleCancelSession}
            >
              <Text className="text-black text-base">END WORK SESSION</Text>
            </TouchableOpacity>

            {/* Add Export Button */}
            <TouchableOpacity
              className="py-3 px-6 rounded-md items-center w-full border border-gray-200"
              onPress={() => setShowExportModal(true)}
            >
              <Text className="text-black text-base">SHARE DEEP WORK</Text>
            </TouchableOpacity>
          </>
        ) : (
          <View className="items-center w-full">
            <TouchableOpacity
              className="bg-black py-4 px-6 rounded-md items-center w-full mb-3"
              onPress={() => setShowStartModal(true)}
            >
              <Text className="text-white text-base font-bold">
                START DEEP WORK
              </Text>
            </TouchableOpacity>
          </View>
        )}
      </View>

      {/* Start Session Modal */}
      <StartSessionModal
        visible={showStartModal}
        onClose={() => setShowStartModal(false)}
      />

      {/* Rating Modal with stars */}
      <Modal
        visible={showRatingModal}
        animationType="slide"
        transparent={true}
        onRequestClose={() => setShowRatingModal(false)}
      >
        <View className="flex-1 bg-black/50 justify-center items-center">
          <View className="bg-white rounded-xl p-6 w-[90%] max-w-[400px]">
            <Text className="text-2xl font-medium mb-2 text-center">
              Rate your
            </Text>
            <Text className="text-2xl font-bold mb-6 text-center italic">
              Deep Work
            </Text>

            {currentSession && (
              <Text className="text-sm text-gray-600 text-center mb-2">
                YOUR 1ST WORK SESSION ON:
              </Text>
            )}
            <Text className="text-lg mb-8 text-center">
              {currentSession?.taskDescription || "Creating a landing page"}
            </Text>

            {/* Star Rating */}
            <View className="flex-row justify-center mb-8">
              {[1, 2, 3, 4, 5].map((star) => (
                <TouchableOpacity
                  key={star}
                  onPress={() => setStarRating(star)}
                  className="mx-2"
                >
                  <FontAwesome
                    name={starRating >= star ? "star" : "star-o"}
                    size={36}
                    color={starRating >= star ? "#FFD700" : "#CCCCCC"}
                  />
                </TouchableOpacity>
              ))}
            </View>

            <Text className="text-sm text-gray-500 text-center mb-8">
              TIME ELAPSED:{" "}
              {currentSession
                ? Math.round(
                    (new Date().getTime() -
                      new Date(currentSession.startTime).getTime()) /
                      60000
                  )
                : 0}{" "}
              min
            </Text>

            <TouchableOpacity
              className="bg-black py-4 rounded-lg items-center mb-3"
              onPress={() => {
                handleCompleteSession();
                startBreakSession();
              }}
            >
              <Text className="text-white text-base font-medium">
                START DEEP REST
              </Text>
            </TouchableOpacity>

            <TouchableOpacity
              className="py-3 rounded-lg items-center"
              onPress={() => {
                handleCompleteSession();
              }}
            >
              <Text className="text-gray-800 text-base">END WORK SESSION</Text>
            </TouchableOpacity>
          </View>
        </View>
      </Modal>

      {/* Break Rating Modal */}
      <Modal
        visible={showBreakRatingModal}
        animationType="slide"
        transparent={true}
        onRequestClose={() => setShowBreakRatingModal(false)}
      >
        <View className="flex-1 bg-black/50 justify-center items-center">
          <View className="bg-white rounded-xl p-6 w-[90%] max-w-[400px]">
            <Text className="text-2xl font-medium text-center mb-1">
              What did you do
            </Text>
            <Text className="text-2xl font-medium italic text-center mb-6">
              for Deep Rest
            </Text>

            {currentSession && (
              <>
                <Text className="text-sm text-gray-600 text-center mb-1">
                  YOUR 1ST REST SESSION ON:
                </Text>
                <Text className="text-base text-center mb-6">
                  {getProjectName(currentSession.projectId)}
                </Text>
              </>
            )}

            {/* Activity selection buttons */}
            {[
              "SOMETHING ACTIVE",
              "REFUELLED",
              "SOMETHING MINDFUL",
              "DOOM SCROLLED",
            ].map((activity) => (
              <TouchableOpacity
                key={activity}
                className={`py-3 px-4 mb-3 rounded-md ${
                  selectedRestActivities.includes(activity)
                    ? "bg-gray-200 border border-gray-300"
                    : "bg-gray-100"
                } flex-row justify-between items-center`}
                onPress={() => toggleRestActivity(activity)}
              >
                <Text className="text-base text-gray-800">{activity}</Text>
                {selectedRestActivities.includes(activity) && (
                  <FontAwesome name="check" size={16} color="#666" />
                )}
              </TouchableOpacity>
            ))}

            <TouchableOpacity
              className="bg-black py-4 rounded-lg items-center mt-4 mb-3"
              onPress={() => {
                handleCompleteBreakSession();
                // Start another focus session
                setShowStartModal(true);
              }}
            >
              <Text className="text-white text-base font-medium">
                START DEEP WORK
              </Text>
            </TouchableOpacity>

            <TouchableOpacity
              className="py-3 rounded-lg items-center"
              onPress={() => {
                handleCompleteBreakSession();
              }}
            >
              <Text className="text-gray-800 text-base">END WORK SESSION</Text>
            </TouchableOpacity>
          </View>
        </View>
      </Modal>

      {/* Cancel Confirmation Modal */}
      <Modal
        visible={showCancelConfirmation}
        animationType="fade"
        transparent={true}
        onRequestClose={() => setShowCancelConfirmation(false)}
      >
        <View className="flex-1 bg-black/50 justify-center items-center">
          <View className="bg-white rounded-xl p-5 w-[90%] max-w-[400px]">
            <Text className="text-xl font-bold mb-4 text-center">
              Cancel Session?
            </Text>
            <Text className="text-base text-gray-600 mb-6 text-center">
              Are you sure you want to cancel your current focus session?
            </Text>

            <View className="flex-row justify-between">
              <TouchableOpacity
                className="flex-1 py-3 rounded-lg items-center mx-2 bg-gray-100"
                onPress={() => setShowCancelConfirmation(false)}
              >
                <Text className="text-gray-800 text-base font-medium">
                  No, Keep Going
                </Text>
              </TouchableOpacity>

              <TouchableOpacity
                className="flex-1 py-3 rounded-lg items-center mx-2 bg-red-500"
                onPress={confirmCancelSession}
              >
                <Text className="text-white text-base font-medium">
                  Yes, Cancel
                </Text>
              </TouchableOpacity>
            </View>
          </View>
        </View>
      </Modal>

      {/* Export Modal */}
      <ExportModal
        visible={showExportModal}
        onClose={() => setShowExportModal(false)}
        userName={session?.user?.email?.split("@")[0] || "User"}
        deepWorkTime={formatDurationForExport(
          Math.floor(currentSession?.duration || 0) * 60
        )}
        date={format(new Date(), "EEE, MMM d")}
      />
    </ScrollView>
  );
}<|MERGE_RESOLUTION|>--- conflicted
+++ resolved
@@ -19,13 +19,10 @@
 import { useAuth } from "@/contexts/AuthContext";
 import { supabase } from "@/lib/supabase";
 import { useProjects } from "@/contexts/ProjectContext";
-<<<<<<< HEAD
 import SessionDebugPanel from "@/components/debug/SessionDebugPanel";
-=======
 import { format } from "date-fns";
 import { ExportModal } from "@/components/shared/modals/ExportModal";
 import { HeaderRight } from "@/components/shared/HeaderRight";
->>>>>>> 2cb3fe1a
 
 export default function TimerScreen() {
   const router = useRouter();
@@ -60,11 +57,9 @@
   const [selectedRestActivities, setSelectedRestActivities] = useState<
     string[]
   >([]);
-<<<<<<< HEAD
   const [selectedBreakActivities, setSelectedBreakActivities] = useState<
     string[]
   >([]);
-=======
   const [showExportModal, setShowExportModal] = useState(false);
 
   // Add export ref
@@ -84,7 +79,6 @@
       ),
     });
   }, [navigation]);
->>>>>>> 2cb3fe1a
 
   // Format remaining time as mm:ss
   const formatTimeDisplay = (seconds: number): string => {
@@ -342,17 +336,14 @@
     );
   };
 
-<<<<<<< HEAD
   const renderSessionDebug = () => {
     if (!__DEV__) return null;
     return <SessionDebugPanel />;
-=======
   // Add this helper function near your other utility functions
   const formatDurationForExport = (seconds: number): string => {
     const hours = Math.floor(seconds / 3600);
     const minutes = Math.floor((seconds % 3600) / 60);
     return `${hours}h ${minutes}m`;
->>>>>>> 2cb3fe1a
   };
 
   return isFullScreen ? (
@@ -364,12 +355,9 @@
     >
       {/* Auth Debug Panel (only in development mode) */}
       {__DEV__ && renderAuthDebug()}
-<<<<<<< HEAD
 
       {/* Session Debug Panel (only in development mode) */}
       {__DEV__ && renderSessionDebug()}
-=======
->>>>>>> 2cb3fe1a
 
       {/* Timer Display */}
       <View className="items-center py-10">
